<template>
  <div id="app">
<<<<<<< HEAD
    <router-view></router-view>
  </div>
</template>

<script>
export default {
  name: 'App'
}
</script>

<style>
/* Global styles */
#app {
  font-family: 'Roboto', sans-serif;
  -webkit-font-smoothing: antialiased;
  -moz-osx-font-smoothing: grayscale;
=======
    <Suspense>
      <template #default>
        <router-view />
      </template>
      <template #fallback>
        <div class="loading-container">
          <div class="loading-spinner"></div>
          <p>Yükleniyor...</p>
        </div>
      </template>
    </Suspense>
  </div>
</template>

<script setup>
import { onErrorCaptured, ref } from 'vue'

const error = ref(null)

// Global error handler
onErrorCaptured((err, instance, info) => {
  console.error('🚨 Vue Error Captured:', err)
  console.error('📍 Component Info:', info)
  console.error('🔍 Instance:', instance)
  
  // Vnode null hatası için özel handling
  if (err.message && err.message.includes('vnode') && err.message.includes('null')) {
    console.warn('🔧 Vnode null hatası yakalandı, navigasyon temizleniyor...')
    
    // Router'ı reset et
    setTimeout(() => {
      window.location.reload()
    }, 100)
    
    return false // Hatayı durdur
  }
  
  error.value = err
  return false
})

// Global error handler
window.addEventListener('error', (event) => {
  console.error('🌍 Global Error:', event.error)
})

window.addEventListener('unhandledrejection', (event) => {
  console.error('🚫 Unhandled Rejection:', event.reason)
})
</script>

<style>
#app {
  height: 100vh;
  width: 100vw;
}

.loading-container {
  display: flex;
  flex-direction: column;
  justify-content: center;
  align-items: center;
  height: 100vh;
  background: linear-gradient(135deg, #F8F4E6 0%, #E5C297 50%, #D4A574 100%);
}

.loading-spinner {
  width: 40px;
  height: 40px;
  border: 4px solid #f3f3f3;
  border-top: 4px solid #D4A574;
  border-radius: 50%;
  animation: spin 1s linear infinite;
}

@keyframes spin {
  0% { transform: rotate(0deg); }
  100% { transform: rotate(360deg); }
>>>>>>> 96690a7c
}
</style><|MERGE_RESOLUTION|>--- conflicted
+++ resolved
@@ -1,23 +1,5 @@
 <template>
   <div id="app">
-<<<<<<< HEAD
-    <router-view></router-view>
-  </div>
-</template>
-
-<script>
-export default {
-  name: 'App'
-}
-</script>
-
-<style>
-/* Global styles */
-#app {
-  font-family: 'Roboto', sans-serif;
-  -webkit-font-smoothing: antialiased;
-  -moz-osx-font-smoothing: grayscale;
-=======
     <Suspense>
       <template #default>
         <router-view />
@@ -30,72 +12,4 @@
       </template>
     </Suspense>
   </div>
-</template>
-
-<script setup>
-import { onErrorCaptured, ref } from 'vue'
-
-const error = ref(null)
-
-// Global error handler
-onErrorCaptured((err, instance, info) => {
-  console.error('🚨 Vue Error Captured:', err)
-  console.error('📍 Component Info:', info)
-  console.error('🔍 Instance:', instance)
-  
-  // Vnode null hatası için özel handling
-  if (err.message && err.message.includes('vnode') && err.message.includes('null')) {
-    console.warn('🔧 Vnode null hatası yakalandı, navigasyon temizleniyor...')
-    
-    // Router'ı reset et
-    setTimeout(() => {
-      window.location.reload()
-    }, 100)
-    
-    return false // Hatayı durdur
-  }
-  
-  error.value = err
-  return false
-})
-
-// Global error handler
-window.addEventListener('error', (event) => {
-  console.error('🌍 Global Error:', event.error)
-})
-
-window.addEventListener('unhandledrejection', (event) => {
-  console.error('🚫 Unhandled Rejection:', event.reason)
-})
-</script>
-
-<style>
-#app {
-  height: 100vh;
-  width: 100vw;
-}
-
-.loading-container {
-  display: flex;
-  flex-direction: column;
-  justify-content: center;
-  align-items: center;
-  height: 100vh;
-  background: linear-gradient(135deg, #F8F4E6 0%, #E5C297 50%, #D4A574 100%);
-}
-
-.loading-spinner {
-  width: 40px;
-  height: 40px;
-  border: 4px solid #f3f3f3;
-  border-top: 4px solid #D4A574;
-  border-radius: 50%;
-  animation: spin 1s linear infinite;
-}
-
-@keyframes spin {
-  0% { transform: rotate(0deg); }
-  100% { transform: rotate(360deg); }
->>>>>>> 96690a7c
-}
-</style>+</template>